// Copyright 2014 The Rust Project Developers. See the COPYRIGHT
// file at the top-level directory of this distribution and at
// http://rust-lang.org/COPYRIGHT.
//
// Licensed under the Apache License, Version 2.0 <LICENSE-APACHE or
// http://www.apache.org/licenses/LICENSE-2.0> or the MIT license
// <LICENSE-MIT or http://opensource.org/licenses/MIT>, at your
// option. This file may not be copied, modified, or distributed
// except according to those terms.

//! Native threads
//!
//! ## The threading model
//!
//! An executing Rust program consists of a collection of native OS threads,
//! each with their own stack and local state.
//!
//! Communication between threads can be done through
//! [channels](../../std/sync/mpsc/index.html), Rust's message-passing
//! types, along with [other forms of thread
//! synchronization](../../std/sync/index.html) and shared-memory data
//! structures. In particular, types that are guaranteed to be
//! threadsafe are easily shared between threads using the
//! atomically-reference-counted container,
//! [`Arc`](../../std/sync/struct.Arc.html).
//!
//! Fatal logic errors in Rust cause *thread panic*, during which
//! a thread will unwind the stack, running destructors and freeing
//! owned resources. Thread panic is unrecoverable from within
//! the panicking thread (i.e. there is no 'try/catch' in Rust), but
//! panic may optionally be detected from a different thread. If
//! the main thread panics the application will exit with a non-zero
//! exit code.
//!
//! When the main thread of a Rust program terminates, the entire program shuts
//! down, even if other threads are still running. However, this module provides
//! convenient facilities for automatically waiting for the termination of a
//! child thread (i.e., join), described below.
//!
//! ## The `Thread` type
//!
//! Already-running threads are represented via the `Thread` type, which you can
//! get in one of two ways:
//!
//! * By spawning a new thread, e.g. using the `thread::spawn` constructor;
//! * By requesting the current thread, using the `thread::current` function.
//!
//! Threads can be named, and provide some built-in support for low-level
//! synchronization described below.
//!
//! The `thread::current()` function is available even for threads not spawned
//! by the APIs of this module.
//!
//! ## Spawning a thread
//!
//! A new thread can be spawned using the `thread::spawn` function:
//!
//! ```rust
//! use std::thread;
//!
//! thread::spawn(move || {
//!     println!("Hello, World!");
//!     // some computation here
//! });
//! ```
//!
//! In this example, the spawned thread is "detached" from the current
//! thread, meaning that it can outlive the thread that spawned
//! it. (Note, however, that when the main thread terminates all
//! detached threads are terminated as well.)
//!
//! ## Scoped threads
//!
//! Often a parent thread uses a child thread to perform some particular task,
//! and at some point must wait for the child to complete before continuing.
//! For this scenario, use the `scoped` constructor:
//!
//! ```rust
//! use std::thread;
//!
//! let guard = thread::scoped(move || {
//!     println!("Hello, World!");
//!     // some computation here
//! });
//! // do some other work in the meantime
//! let output = guard.join();
//! ```
//!
//! The `scoped` function doesn't return a `Thread` directly; instead,
//! it returns a *join guard*. The join guard is an RAII-style guard
//! that will automatically join the child thread (block until it
//! terminates) when it is dropped. You can join the child thread in
//! advance by calling the `join` method on the guard, which will also
//! return the result produced by the thread.  A handle to the thread
//! itself is available via the `thread` method on the join guard.
//!
//! (Note: eventually, the `scoped` constructor will allow the parent and child
//! threads to data that lives on the parent thread's stack, but some language
//! changes are needed before this is possible.)
//!
//! ## Configuring threads
//!
//! A new thread can be configured before it is spawned via the `Builder` type,
//! which currently allows you to set the name, stack size, and writers for
//! `println!` and `panic!` for the child thread:
//!
//! ```rust
//! use std::thread;
//!
//! thread::Builder::new().name("child1".to_string()).spawn(move || {
//!     println!("Hello, world!")
//! });
//! ```
//!
//! ## Blocking support: park and unpark
//!
//! Every thread is equipped with some basic low-level blocking support, via the
//! `park` and `unpark` functions.
//!
//! Conceptually, each `Thread` handle has an associated token, which is
//! initially not present:
//!
//! * The `thread::park()` function blocks the current thread unless or until
//!   the token is available for its thread handle, at which point It atomically
//!   consumes the token. It may also return *spuriously*, without consuming the
//!   token. `thread::park_timeout()` does the same, but allows specifying a
//!   maximum time to block the thread for.
//!
//! * The `unpark()` method on a `Thread` atomically makes the token available
//!   if it wasn't already.
//!
//! In other words, each `Thread` acts a bit like a semaphore with initial count
//! 0, except that the semaphore is *saturating* (the count cannot go above 1),
//! and can return spuriously.
//!
//! The API is typically used by acquiring a handle to the current thread,
//! placing that handle in a shared data structure so that other threads can
//! find it, and then `park`ing. When some desired condition is met, another
//! thread calls `unpark` on the handle.
//!
//! The motivation for this design is twofold:
//!
//! * It avoids the need to allocate mutexes and condvars when building new
//!   synchronization primitives; the threads already provide basic blocking/signaling.
//!
//! * It can be implemented highly efficiently on many platforms.

#![stable(feature = "rust1", since = "1.0.0")]

use prelude::v1::*;

use any::Any;
use cell::UnsafeCell;
<<<<<<< HEAD
use fmt;
use io;
use marker;
use old_io::stdio;
=======
use clone::Clone;
use marker::{Send, Sync, CovariantType};
use ops::{Drop, FnOnce};
use option::Option::{self, Some, None};
use result::Result::{Err, Ok};
use sync::{Mutex, Condvar, Arc};
use str::Str;
use string::String;
>>>>>>> 7a14f499
use rt::{self, unwind};
use sync::{Mutex, Condvar, Arc};
use thunk::Thunk;
use time::Duration;

use sys::thread as imp;
use sys_common::{stack, thread_info};

/// Thread configuration. Provides detailed control over the properties
/// and behavior of new threads.
#[stable(feature = "rust1", since = "1.0.0")]
pub struct Builder {
    // A name for the thread-to-be, for identification in panic messages
    name: Option<String>,
    // The size of the stack for the spawned thread
    stack_size: Option<uint>,
    // Thread-local stdout
    stdout: Option<Box<Writer + Send + 'static>>,
    // Thread-local stderr
    stderr: Option<Box<Writer + Send + 'static>>,
}

impl Builder {
    /// Generate the base configuration for spawning a thread, from which
    /// configuration methods can be chained.
    #[stable(feature = "rust1", since = "1.0.0")]
    pub fn new() -> Builder {
        Builder {
            name: None,
            stack_size: None,
            stdout: None,
            stderr: None,
        }
    }

    /// Name the thread-to-be. Currently the name is used for identification
    /// only in panic messages.
    #[stable(feature = "rust1", since = "1.0.0")]
    pub fn name(mut self, name: String) -> Builder {
        self.name = Some(name);
        self
    }

    /// Set the size of the stack for the new thread.
    #[stable(feature = "rust1", since = "1.0.0")]
    pub fn stack_size(mut self, size: uint) -> Builder {
        self.stack_size = Some(size);
        self
    }

    /// Redirect thread-local stdout.
    #[unstable(feature = "std_misc",
               reason = "Will likely go away after proc removal")]
    pub fn stdout(mut self, stdout: Box<Writer + Send + 'static>) -> Builder {
        self.stdout = Some(stdout);
        self
    }

    /// Redirect thread-local stderr.
    #[unstable(feature = "std_misc",
               reason = "Will likely go away after proc removal")]
    pub fn stderr(mut self, stderr: Box<Writer + Send + 'static>) -> Builder {
        self.stderr = Some(stderr);
        self
    }

    /// Spawn a new thread, and return a join handle for it.
    ///
    /// The child thread may outlive the parent (unless the parent thread
    /// is the main thread; the whole process is terminated when the main
    /// thread finishes.) The join handle can be used to block on
    /// termination of the child thread, including recovering its panics.
    ///
    /// # Errors
    ///
    /// Unlike the `spawn` free function, this method yields an
    /// `io::Result` to capture any failure to create the thread at
    /// the OS level.
    #[stable(feature = "rust1", since = "1.0.0")]
    pub fn spawn<F>(self, f: F) -> io::Result<JoinHandle> where
        F: FnOnce(), F: Send + 'static
    {
        self.spawn_inner(Thunk::new(f)).map(|i| JoinHandle(i))
    }

    /// Spawn a new child thread that must be joined within a given
    /// scope, and return a `JoinGuard`.
    ///
    /// The join guard can be used to explicitly join the child thread (via
    /// `join`), returning `Result<T>`, or it will implicitly join the child
    /// upon being dropped. Because the child thread may refer to data on the
    /// current thread's stack (hence the "scoped" name), it cannot be detached;
    /// it *must* be joined before the relevant stack frame is popped. See the
    /// module documentation for additional details.
    ///
    /// # Errors
    ///
    /// Unlike the `scoped` free function, this method yields an
    /// `io::Result` to capture any failure to create the thread at
    /// the OS level.
    #[stable(feature = "rust1", since = "1.0.0")]
    pub fn scoped<'a, T, F>(self, f: F) -> io::Result<JoinGuard<'a, T>> where
        T: Send + 'a, F: FnOnce() -> T, F: Send + 'a
    {
<<<<<<< HEAD
        self.spawn_inner(Thunk::new(f)).map(|inner| {
            JoinGuard { inner: inner, _marker: marker::PhantomData }
        })
=======
        let my_packet = Packet(Arc::new(UnsafeCell::new(None)));
        let their_packet = Packet(my_packet.0.clone());
        let (native, thread) = self.spawn_inner(Thunk::new(f), Thunk::with_arg(move |ret| unsafe {
            *their_packet.0.get() = Some(ret);
        }));

        JoinGuard {
            native: native,
            joined: false,
            packet: my_packet,
            thread: thread,
            _marker: CovariantType,
        }
>>>>>>> 7a14f499
    }

    fn spawn_inner<T: Send>(self, f: Thunk<(), T>) -> io::Result<JoinInner<T>> {
        let Builder { name, stack_size, stdout, stderr } = self;

        let stack_size = stack_size.unwrap_or(rt::min_stack());

        let my_thread = Thread::new(name);
        let their_thread = my_thread.clone();

        let my_packet = Packet(Arc::new(UnsafeCell::new(None)));
        let their_packet = Packet(my_packet.0.clone());

        // Spawning a new OS thread guarantees that __morestack will never get
        // triggered, but we must manually set up the actual stack bounds once
        // this function starts executing. This raises the lower limit by a bit
        // because by the time that this function is executing we've already
        // consumed at least a little bit of stack (we don't know the exact byte
        // address at which our stack started).
        let main = move || {
            let something_around_the_top_of_the_stack = 1;
            let addr = &something_around_the_top_of_the_stack as *const int;
            let my_stack_top = addr as uint;
            let my_stack_bottom = my_stack_top - stack_size + 1024;
            unsafe {
                stack::record_os_managed_stack_bounds(my_stack_bottom, my_stack_top);
            }
            match their_thread.name() {
                Some(name) => unsafe { imp::set_name(name.as_slice()); },
                None => {}
            }
            thread_info::set(
                (my_stack_bottom, my_stack_top),
                unsafe { imp::guard::current() },
                their_thread
            );

            let mut output = None;
            let f: Thunk<(), T> = if stdout.is_some() || stderr.is_some() {
                Thunk::new(move || {
                    let _ = stdout.map(stdio::set_stdout);
                    let _ = stderr.map(stdio::set_stderr);
                    f.invoke(())
                })
            } else {
                f
            };

            let try_result = {
                let ptr = &mut output;

                // There are two primary reasons that general try/catch is
                // unsafe. The first is that we do not support nested
                // try/catch. The fact that this is happening in a newly-spawned
                // thread suffices. The second is that unwinding while unwinding
                // is not defined.  We take care of that by having an
                // 'unwinding' flag in the thread itself. For these reasons,
                // this unsafety should be ok.
                unsafe {
                    unwind::try(move || *ptr = Some(f.invoke(())))
                }
            };
            unsafe {
                *their_packet.0.get() = Some(match (output, try_result) {
                    (Some(data), Ok(_)) => Ok(data),
                    (None, Err(cause)) => Err(cause),
                    _ => unreachable!()
                });
            }
        };

        Ok(JoinInner {
            native: try!(unsafe { imp::create(stack_size, Thunk::new(main)) }),
            thread: my_thread,
            packet: my_packet,
            joined: false,
        })
    }
}

/// Spawn a new, returning a join handle for it.
///
/// The child thread may outlive the parent (unless the parent thread
/// is the main thread; the whole process is terminated when the main
/// thread finishes.) The join handle can be used to block on
/// termination of the child thread, including recovering its panics.
///
/// # Panics
///
/// Panicks if the OS fails to create a thread; use `Builder::spawn`
/// to recover from such errors.
#[stable(feature = "rust1", since = "1.0.0")]
pub fn spawn<F>(f: F) -> JoinHandle where F: FnOnce(), F: Send + 'static {
    Builder::new().spawn(f).unwrap()
}

/// Spawn a new *scoped* thread, returning a `JoinGuard` for it.
///
/// The join guard can be used to explicitly join the child thread (via
/// `join`), returning `Result<T>`, or it will implicitly join the child
/// upon being dropped. Because the child thread may refer to data on the
/// current thread's stack (hence the "scoped" name), it cannot be detached;
/// it *must* be joined before the relevant stack frame is popped. See the
/// module documentation for additional details.
///
/// # Panics
///
/// Panicks if the OS fails to create a thread; use `Builder::scoped`
/// to recover from such errors.
#[stable(feature = "rust1", since = "1.0.0")]
pub fn scoped<'a, T, F>(f: F) -> JoinGuard<'a, T> where
    T: Send + 'a, F: FnOnce() -> T, F: Send + 'a
{
    Builder::new().scoped(f).unwrap()
}

/// Gets a handle to the thread that invokes it.
#[stable(feature = "rust1", since = "1.0.0")]
pub fn current() -> Thread {
    thread_info::current_thread()
}

/// Cooperatively give up a timeslice to the OS scheduler.
#[stable(feature = "rust1", since = "1.0.0")]
pub fn yield_now() {
    unsafe { imp::yield_now() }
}

/// Determines whether the current thread is unwinding because of panic.
#[inline]
#[stable(feature = "rust1", since = "1.0.0")]
pub fn panicking() -> bool {
    unwind::panicking()
}

/// Block unless or until the current thread's token is made available (may wake spuriously).
///
/// See the module doc for more detail.
//
// The implementation currently uses the trivial strategy of a Mutex+Condvar
// with wakeup flag, which does not actually allow spurious wakeups. In the
// future, this will be implemented in a more efficient way, perhaps along the lines of
//   http://cr.openjdk.java.net/~stefank/6989984.1/raw_files/new/src/os/linux/vm/os_linux.cpp
// or futuxes, and in either case may allow spurious wakeups.
#[stable(feature = "rust1", since = "1.0.0")]
pub fn park() {
    let thread = current();
    let mut guard = thread.inner.lock.lock().unwrap();
    while !*guard {
        guard = thread.inner.cvar.wait(guard).unwrap();
    }
    *guard = false;
}

/// Block unless or until the current thread's token is made available or
/// the specified duration has been reached (may wake spuriously).
///
/// The semantics of this function are equivalent to `park()` except that the
/// thread will be blocked for roughly no longer than dur. This method
/// should not be used for precise timing due to anomalies such as
/// preemption or platform differences that may not cause the maximum
/// amount of time waited to be precisely dur
///
/// See the module doc for more detail.
#[unstable(feature = "std_misc", reason = "recently introduced, depends on Duration")]
pub fn park_timeout(dur: Duration) {
    let thread = current();
    let mut guard = thread.inner.lock.lock().unwrap();
    if !*guard {
        let (g, _) = thread.inner.cvar.wait_timeout(guard, dur).unwrap();
        guard = g;
    }
    *guard = false;
}

/// The internal representation of a `Thread` handle
struct Inner {
    name: Option<String>,
    lock: Mutex<bool>,          // true when there is a buffered unpark
    cvar: Condvar,
}

unsafe impl Sync for Inner {}

#[derive(Clone)]
#[stable(feature = "rust1", since = "1.0.0")]
/// A handle to a thread.
pub struct Thread {
    inner: Arc<Inner>,
}

impl Thread {
    // Used only internally to construct a thread object without spawning
    fn new(name: Option<String>) -> Thread {
        Thread {
            inner: Arc::new(Inner {
                name: name,
                lock: Mutex::new(false),
                cvar: Condvar::new(),
            })
        }
    }

    /// Deprecated: use module-level free fucntion.
    #[deprecated(since = "1.0.0", reason = "use module-level free fucntion")]
    #[unstable(feature = "std_misc",
               reason = "may change with specifics of new Send semantics")]
    pub fn spawn<F>(f: F) -> Thread where F: FnOnce(), F: Send + 'static {
        Builder::new().spawn(f).unwrap().thread().clone()
    }

    /// Deprecated: use module-level free fucntion.
    #[deprecated(since = "1.0.0", reason = "use module-level free fucntion")]
    #[unstable(feature = "std_misc",
               reason = "may change with specifics of new Send semantics")]
    pub fn scoped<'a, T, F>(f: F) -> JoinGuard<'a, T> where
        T: Send + 'a, F: FnOnce() -> T, F: Send + 'a
    {
        Builder::new().scoped(f).unwrap()
    }

    /// Deprecated: use module-level free fucntion.
    #[deprecated(since = "1.0.0", reason = "use module-level free fucntion")]
    #[stable(feature = "rust1", since = "1.0.0")]
    pub fn current() -> Thread {
        thread_info::current_thread()
    }

    /// Deprecated: use module-level free fucntion.
    #[deprecated(since = "1.0.0", reason = "use module-level free fucntion")]
    #[unstable(feature = "std_misc", reason = "name may change")]
    pub fn yield_now() {
        unsafe { imp::yield_now() }
    }

    /// Deprecated: use module-level free fucntion.
    #[deprecated(since = "1.0.0", reason = "use module-level free fucntion")]
    #[inline]
    #[stable(feature = "rust1", since = "1.0.0")]
    pub fn panicking() -> bool {
        unwind::panicking()
    }

    /// Deprecated: use module-level free fucntion.
    #[deprecated(since = "1.0.0", reason = "use module-level free fucntion")]
    #[unstable(feature = "std_misc", reason = "recently introduced")]
    pub fn park() {
        let thread = current();
        let mut guard = thread.inner.lock.lock().unwrap();
        while !*guard {
            guard = thread.inner.cvar.wait(guard).unwrap();
        }
        *guard = false;
    }

    /// Deprecated: use module-level free fucntion.
    #[deprecated(since = "1.0.0", reason = "use module-level free fucntion")]
    #[unstable(feature = "std_misc", reason = "recently introduced")]
    pub fn park_timeout(dur: Duration) {
        let thread = current();
        let mut guard = thread.inner.lock.lock().unwrap();
        if !*guard {
            let (g, _) = thread.inner.cvar.wait_timeout(guard, dur).unwrap();
            guard = g;
        }
        *guard = false;
    }

    /// Atomically makes the handle's token available if it is not already.
    ///
    /// See the module doc for more detail.
    #[stable(feature = "rust1", since = "1.0.0")]
    pub fn unpark(&self) {
        let mut guard = self.inner.lock.lock().unwrap();
        if !*guard {
            *guard = true;
            self.inner.cvar.notify_one();
        }
    }

    /// Get the thread's name.
    #[stable(feature = "rust1", since = "1.0.0")]
    pub fn name(&self) -> Option<&str> {
        self.inner.name.as_ref().map(|s| &**s)
    }
}

#[stable(feature = "rust1", since = "1.0.0")]
impl fmt::Debug for Thread {
    fn fmt(&self, f: &mut fmt::Formatter) -> fmt::Result {
        fmt::Debug::fmt(&self.name(), f)
    }
}

// a hack to get around privacy restrictions
impl thread_info::NewThread for Thread {
    fn new(name: Option<String>) -> Thread { Thread::new(name) }
}

/// Indicates the manner in which a thread exited.
///
/// A thread that completes without panicking is considered to exit successfully.
#[stable(feature = "rust1", since = "1.0.0")]
pub type Result<T> = ::result::Result<T, Box<Any + Send + 'static>>;

struct Packet<T>(Arc<UnsafeCell<Option<Result<T>>>>);

unsafe impl<T:Send> Send for Packet<T> {}
unsafe impl<T> Sync for Packet<T> {}

/// Inner representation for JoinHandle and JoinGuard
struct JoinInner<T> {
    native: imp::rust_thread,
    thread: Thread,
    packet: Packet<T>,
    joined: bool,
}

impl<T> JoinInner<T> {
    fn join(&mut self) -> Result<T> {
        assert!(!self.joined);
        unsafe { imp::join(self.native) };
        self.joined = true;
        unsafe {
            (*self.packet.0.get()).take().unwrap()
        }
    }
}

/// An owned permission to join on a thread (block on its termination).
///
/// Unlike a `JoinGuard`, a `JoinHandle` *detaches* the child thread
/// when it is dropped, rather than automatically joining on drop.
///
/// Due to platform restrictions, it is not possible to `Clone` this
/// handle: the ability to join a child thread is a uniquely-owned
/// permission.
#[stable(feature = "rust1", since = "1.0.0")]
pub struct JoinHandle(JoinInner<()>);

impl JoinHandle {
    /// Extract a handle to the underlying thread
    #[stable(feature = "rust1", since = "1.0.0")]
    pub fn thread(&self) -> &Thread {
        &self.0.thread
    }

    /// Wait for the associated thread to finish.
    ///
    /// If the child thread panics, `Err` is returned with the parameter given
    /// to `panic`.
    #[stable(feature = "rust1", since = "1.0.0")]
    pub fn join(mut self) -> Result<()> {
        self.0.join()
    }
}

#[stable(feature = "rust1", since = "1.0.0")]
impl Drop for JoinHandle {
    fn drop(&mut self) {
        if !self.0.joined {
            unsafe { imp::detach(self.0.native) }
        }
    }
}

/// An RAII-style guard that will block until thread termination when dropped.
///
/// The type `T` is the return type for the thread's main function.
///
/// Joining on drop is necessary to ensure memory safety when stack
/// data is shared between a parent and child thread.
///
/// Due to platform restrictions, it is not possible to `Clone` this
/// handle: the ability to join a child thread is a uniquely-owned
/// permission.
#[must_use]
#[stable(feature = "rust1", since = "1.0.0")]
pub struct JoinGuard<'a, T: 'a> {
<<<<<<< HEAD
    inner: JoinInner<T>,
    _marker: marker::PhantomData<&'a T>,
=======
    native: imp::rust_thread,
    thread: Thread,
    joined: bool,
    packet: Packet<T>,
    _marker: CovariantType<&'a T>,
>>>>>>> 7a14f499
}

#[stable(feature = "rust1", since = "1.0.0")]
unsafe impl<'a, T: Send + 'a> Sync for JoinGuard<'a, T> {}

impl<'a, T: Send + 'a> JoinGuard<'a, T> {
    /// Extract a handle to the thread this guard will join on.
    #[stable(feature = "rust1", since = "1.0.0")]
    pub fn thread(&self) -> &Thread {
        &self.inner.thread
    }

    /// Wait for the associated thread to finish, returning the result of the thread's
    /// calculation.
    ///
    /// # Panics
    ///
    /// Panics on the child thread are propagated by panicking the parent.
    #[stable(feature = "rust1", since = "1.0.0")]
    pub fn join(mut self) -> T {
        match self.inner.join() {
            Ok(res) => res,
            Err(_) => panic!("child thread {:?} panicked", self.thread()),
        }
    }
}

<<<<<<< HEAD
#[stable(feature = "rust1", since = "1.0.0")]
impl<T: Send> JoinGuard<'static, T> {
=======
impl<T: Send + 'static> JoinGuard<'static, T> {
>>>>>>> 7a14f499
    /// Detaches the child thread, allowing it to outlive its parent.
    #[deprecated(since = "1.0.0", reason = "use spawn instead")]
    #[unstable(feature = "std_misc")]
    pub fn detach(mut self) {
        unsafe { imp::detach(self.inner.native) };
        self.inner.joined = true; // avoid joining in the destructor
    }
}

#[unsafe_destructor]
#[stable(feature = "rust1", since = "1.0.0")]
impl<'a, T: Send + 'a> Drop for JoinGuard<'a, T> {
    fn drop(&mut self) {
        if !self.inner.joined {
            unsafe { imp::join(self.inner.native) };
        }
    }
}

#[cfg(test)]
mod test {
    use prelude::v1::*;

    use any::Any;
    use sync::mpsc::{channel, Sender};
    use boxed::BoxAny;
    use result;
    use std::old_io::{ChanReader, ChanWriter};
    use super::{self, Thread, Builder};
    use thunk::Thunk;
    use time::Duration;

    // !!! These tests are dangerous. If something is buggy, they will hang, !!!
    // !!! instead of exiting cleanly. This might wedge the buildbots.       !!!

    #[test]
    fn test_unnamed_thread() {
        thread::spawn(move|| {
            assert!(thread::current().name().is_none());
        }).join().ok().unwrap();
    }

    #[test]
    fn test_named_thread() {
        Builder::new().name("ada lovelace".to_string()).scoped(move|| {
            assert!(thread::current().name().unwrap() == "ada lovelace".to_string());
        }).join().ok().unwrap();
    }

    #[test]
    fn test_run_basic() {
        let (tx, rx) = channel();
        thread::spawn(move|| {
            tx.send(()).unwrap();
        });
        rx.recv().unwrap();
    }

    #[test]
    fn test_join_success() {
        match thread::spawn(move|| -> String {
            "Success!".to_string()
        }).join().as_ref().map(|s| &**s) {
            result::Result::Ok("Success!") => (),
            _ => panic!()
        }
    }

    #[test]
    fn test_join_panic() {
        match thread::spawn(move|| {
            panic!()
        }).join() {
            result::Result::Err(_) => (),
            result::Result::Ok(()) => panic!()
        }
    }

    #[test]
    fn test_scoped_success() {
        let res = thread::scoped(move|| -> String {
            "Success!".to_string()
        }).join();
        assert!(res == "Success!");
    }

    #[test]
    #[should_fail]
    fn test_scoped_panic() {
        thread::scoped(|| panic!()).join();
    }

    #[test]
    #[should_fail]
    fn test_scoped_implicit_panic() {
        thread::scoped(|| panic!());
    }

    #[test]
    fn test_spawn_sched() {
        use clone::Clone;

        let (tx, rx) = channel();

        fn f(i: int, tx: Sender<()>) {
            let tx = tx.clone();
            thread::spawn(move|| {
                if i == 0 {
                    tx.send(()).unwrap();
                } else {
                    f(i - 1, tx);
                }
            });

        }
        f(10, tx);
        rx.recv().unwrap();
    }

    #[test]
    fn test_spawn_sched_childs_on_default_sched() {
        let (tx, rx) = channel();

        thread::spawn(move|| {
            thread::spawn(move|| {
                tx.send(()).unwrap();
            });
        });

        rx.recv().unwrap();
    }

    fn avoid_copying_the_body<F>(spawnfn: F) where F: FnOnce(Thunk<'static>) {
        let (tx, rx) = channel::<uint>();

        let x = box 1;
        let x_in_parent = (&*x) as *const int as uint;

        spawnfn(Thunk::new(move|| {
            let x_in_child = (&*x) as *const int as uint;
            tx.send(x_in_child).unwrap();
        }));

        let x_in_child = rx.recv().unwrap();
        assert_eq!(x_in_parent, x_in_child);
    }

    #[test]
    fn test_avoid_copying_the_body_spawn() {
        avoid_copying_the_body(|v| {
            thread::spawn(move || v.invoke(()));
        });
    }

    #[test]
    fn test_avoid_copying_the_body_thread_spawn() {
        avoid_copying_the_body(|f| {
            thread::spawn(move|| {
                f.invoke(());
            });
        })
    }

    #[test]
    fn test_avoid_copying_the_body_join() {
        avoid_copying_the_body(|f| {
            let _ = thread::spawn(move|| {
                f.invoke(())
            }).join();
        })
    }

    #[test]
    fn test_child_doesnt_ref_parent() {
        // If the child refcounts the parent task, this will stack overflow when
        // climbing the task tree to dereference each ancestor. (See #1789)
        // (well, it would if the constant were 8000+ - I lowered it to be more
        // valgrind-friendly. try this at home, instead..!)
        static GENERATIONS: uint = 16;
        fn child_no(x: uint) -> Thunk<'static> {
            return Thunk::new(move|| {
                if x < GENERATIONS {
                    thread::spawn(move|| child_no(x+1).invoke(()));
                }
            });
        }
        thread::spawn(|| child_no(0).invoke(()));
    }

    #[test]
    fn test_simple_newsched_spawn() {
        thread::spawn(move || {});
    }

    #[test]
    fn test_try_panic_message_static_str() {
        match thread::spawn(move|| {
            panic!("static string");
        }).join() {
            Err(e) => {
                type T = &'static str;
                assert!(e.is::<T>());
                assert_eq!(*e.downcast::<T>().ok().unwrap(), "static string");
            }
            Ok(()) => panic!()
        }
    }

    #[test]
    fn test_try_panic_message_owned_str() {
        match thread::spawn(move|| {
            panic!("owned string".to_string());
        }).join() {
            Err(e) => {
                type T = String;
                assert!(e.is::<T>());
                assert_eq!(*e.downcast::<T>().ok().unwrap(), "owned string".to_string());
            }
            Ok(()) => panic!()
        }
    }

    #[test]
    fn test_try_panic_message_any() {
        match thread::spawn(move|| {
            panic!(box 413u16 as Box<Any + Send>);
        }).join() {
            Err(e) => {
                type T = Box<Any + Send>;
                assert!(e.is::<T>());
                let any = e.downcast::<T>().ok().unwrap();
                assert!(any.is::<u16>());
                assert_eq!(*any.downcast::<u16>().ok().unwrap(), 413u16);
            }
            Ok(()) => panic!()
        }
    }

    #[test]
    fn test_try_panic_message_unit_struct() {
        struct Juju;

        match thread::spawn(move|| {
            panic!(Juju)
        }).join() {
            Err(ref e) if e.is::<Juju>() => {}
            Err(_) | Ok(()) => panic!()
        }
    }

    #[test]
    fn test_stdout() {
        let (tx, rx) = channel();
        let mut reader = ChanReader::new(rx);
        let stdout = ChanWriter::new(tx);

        let r = Builder::new().stdout(box stdout as Box<Writer + Send>).scoped(move|| {
            print!("Hello, world!");
        }).join();
        assert!(r.is_ok());

        let output = reader.read_to_string().unwrap();
        assert_eq!(output, "Hello, world!".to_string());
    }

    #[test]
    fn test_park_timeout_unpark_before() {
        for _ in 0..10 {
            thread::current().unpark();
            thread::park_timeout(Duration::seconds(10_000_000));
        }
    }

    #[test]
    fn test_park_timeout_unpark_not_called() {
        for _ in 0..10 {
            thread::park_timeout(Duration::milliseconds(10));
        }
    }

    #[test]
    fn test_park_timeout_unpark_called_other_thread() {
        use std::old_io;

        for _ in 0..10 {
            let th = thread::current();

            let _guard = thread::spawn(move || {
                old_io::timer::sleep(Duration::milliseconds(50));
                th.unpark();
            });

            thread::park_timeout(Duration::seconds(10_000_000));
        }
    }

    // NOTE: the corresponding test for stderr is in run-pass/task-stderr, due
    // to the test harness apparently interfering with stderr configuration.
}<|MERGE_RESOLUTION|>--- conflicted
+++ resolved
@@ -151,21 +151,10 @@
 
 use any::Any;
 use cell::UnsafeCell;
-<<<<<<< HEAD
 use fmt;
 use io;
 use marker;
 use old_io::stdio;
-=======
-use clone::Clone;
-use marker::{Send, Sync, CovariantType};
-use ops::{Drop, FnOnce};
-use option::Option::{self, Some, None};
-use result::Result::{Err, Ok};
-use sync::{Mutex, Condvar, Arc};
-use str::Str;
-use string::String;
->>>>>>> 7a14f499
 use rt::{self, unwind};
 use sync::{Mutex, Condvar, Arc};
 use thunk::Thunk;
@@ -270,25 +259,9 @@
     pub fn scoped<'a, T, F>(self, f: F) -> io::Result<JoinGuard<'a, T>> where
         T: Send + 'a, F: FnOnce() -> T, F: Send + 'a
     {
-<<<<<<< HEAD
         self.spawn_inner(Thunk::new(f)).map(|inner| {
             JoinGuard { inner: inner, _marker: marker::PhantomData }
         })
-=======
-        let my_packet = Packet(Arc::new(UnsafeCell::new(None)));
-        let their_packet = Packet(my_packet.0.clone());
-        let (native, thread) = self.spawn_inner(Thunk::new(f), Thunk::with_arg(move |ret| unsafe {
-            *their_packet.0.get() = Some(ret);
-        }));
-
-        JoinGuard {
-            native: native,
-            joined: false,
-            packet: my_packet,
-            thread: thread,
-            _marker: CovariantType,
-        }
->>>>>>> 7a14f499
     }
 
     fn spawn_inner<T: Send>(self, f: Thunk<(), T>) -> io::Result<JoinInner<T>> {
@@ -668,16 +641,8 @@
 #[must_use]
 #[stable(feature = "rust1", since = "1.0.0")]
 pub struct JoinGuard<'a, T: 'a> {
-<<<<<<< HEAD
     inner: JoinInner<T>,
     _marker: marker::PhantomData<&'a T>,
-=======
-    native: imp::rust_thread,
-    thread: Thread,
-    joined: bool,
-    packet: Packet<T>,
-    _marker: CovariantType<&'a T>,
->>>>>>> 7a14f499
 }
 
 #[stable(feature = "rust1", since = "1.0.0")]
@@ -705,12 +670,8 @@
     }
 }
 
-<<<<<<< HEAD
 #[stable(feature = "rust1", since = "1.0.0")]
 impl<T: Send> JoinGuard<'static, T> {
-=======
-impl<T: Send + 'static> JoinGuard<'static, T> {
->>>>>>> 7a14f499
     /// Detaches the child thread, allowing it to outlive its parent.
     #[deprecated(since = "1.0.0", reason = "use spawn instead")]
     #[unstable(feature = "std_misc")]
