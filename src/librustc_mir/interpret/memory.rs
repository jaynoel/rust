//! The memory subsystem.
//!
//! Generally, we use `Pointer` to denote memory addresses. However, some operations
//! have a "size"-like parameter, and they take `Scalar` for the address because
//! if the size is 0, then the pointer can also be a (properly aligned, non-NULL)
//! integer. It is crucial that these operations call `check_align` *before*
//! short-circuiting the empty case!

use std::collections::VecDeque;
use std::ptr;
use std::borrow::Cow;

use rustc::ty::{self, Instance, ParamEnv, query::TyCtxtAt};
use rustc::ty::layout::{Align, TargetDataLayout, Size, HasDataLayout};
pub use rustc::mir::interpret::{truncate, write_target_uint, read_target_uint};
use rustc_data_structures::fx::{FxHashSet, FxHashMap};

use syntax::ast::Mutability;

use super::{
    Pointer, AllocId, Allocation, GlobalId, AllocationExtra,
<<<<<<< HEAD
    EvalResult, Scalar, EvalErrorKind, AllocKind, PointerArithmetic,
    Machine, AllocMap, MayLeak, ErrorHandled, CheckInAllocMsg,
=======
    EvalResult, Scalar, InterpError, AllocKind, PointerArithmetic,
    Machine, AllocMap, MayLeak, ErrorHandled, InboundsCheck,
>>>>>>> e008e4fd
};

#[derive(Debug, PartialEq, Eq, Copy, Clone, Hash)]
pub enum MemoryKind<T> {
    /// Error if deallocated except during a stack pop
    Stack,
    /// Error if ever deallocated
    Vtable,
    /// Additional memory kinds a machine wishes to distinguish from the builtin ones
    Machine(T),
}

impl<T: MayLeak> MayLeak for MemoryKind<T> {
    #[inline]
    fn may_leak(self) -> bool {
        match self {
            MemoryKind::Stack => false,
            MemoryKind::Vtable => true,
            MemoryKind::Machine(k) => k.may_leak()
        }
    }
}

// `Memory` has to depend on the `Machine` because some of its operations
// (e.g., `get`) call a `Machine` hook.
pub struct Memory<'a, 'mir, 'tcx: 'a + 'mir, M: Machine<'a, 'mir, 'tcx>> {
    /// Allocations local to this instance of the miri engine. The kind
    /// helps ensure that the same mechanism is used for allocation and
    /// deallocation. When an allocation is not found here, it is a
    /// static and looked up in the `tcx` for read access. Some machines may
    /// have to mutate this map even on a read-only access to a static (because
    /// they do pointer provenance tracking and the allocations in `tcx` have
    /// the wrong type), so we let the machine override this type.
    /// Either way, if the machine allows writing to a static, doing so will
    /// create a copy of the static allocation here.
    alloc_map: M::MemoryMap,

    /// To be able to compare pointers with NULL, and to check alignment for accesses
    /// to ZSTs (where pointers may dangle), we keep track of the size even for allocations
    /// that do not exist any more.
    dead_alloc_map: FxHashMap<AllocId, (Size, Align)>,

    /// Extra data added by the machine.
    pub extra: M::MemoryExtra,

    /// Lets us implement `HasDataLayout`, which is awfully convenient.
    pub(super) tcx: TyCtxtAt<'a, 'tcx, 'tcx>,
}

impl<'a, 'mir, 'tcx, M: Machine<'a, 'mir, 'tcx>> HasDataLayout
    for Memory<'a, 'mir, 'tcx, M>
{
    #[inline]
    fn data_layout(&self) -> &TargetDataLayout {
        &self.tcx.data_layout
    }
}

// FIXME: Really we shouldn't clone memory, ever. Snapshot machinery should instead
// carefully copy only the reachable parts.
impl<'a, 'mir, 'tcx, M>
    Clone
for
    Memory<'a, 'mir, 'tcx, M>
where
    M: Machine<'a, 'mir, 'tcx, PointerTag=(), AllocExtra=(), MemoryExtra=()>,
    M::MemoryMap: AllocMap<AllocId, (MemoryKind<M::MemoryKinds>, Allocation)>,
{
    fn clone(&self) -> Self {
        Memory {
            alloc_map: self.alloc_map.clone(),
            dead_alloc_map: self.dead_alloc_map.clone(),
            extra: (),
            tcx: self.tcx,
        }
    }
}

impl<'a, 'mir, 'tcx, M: Machine<'a, 'mir, 'tcx>> Memory<'a, 'mir, 'tcx, M> {
    pub fn new(tcx: TyCtxtAt<'a, 'tcx, 'tcx>) -> Self {
        Memory {
            alloc_map: M::MemoryMap::default(),
            dead_alloc_map: FxHashMap::default(),
            extra: M::MemoryExtra::default(),
            tcx,
        }
    }

    pub fn create_fn_alloc(&mut self, instance: Instance<'tcx>) -> Pointer {
        Pointer::from(self.tcx.alloc_map.lock().create_fn_alloc(instance))
    }

    pub fn allocate_static_bytes(&mut self, bytes: &[u8]) -> Pointer {
        Pointer::from(self.tcx.allocate_bytes(bytes))
    }

    pub fn allocate_with(
        &mut self,
        alloc: Allocation<M::PointerTag, M::AllocExtra>,
        kind: MemoryKind<M::MemoryKinds>,
    ) -> AllocId {
        let id = self.tcx.alloc_map.lock().reserve();
        self.alloc_map.insert(id, (kind, alloc));
        id
    }

    pub fn allocate(
        &mut self,
        size: Size,
        align: Align,
        kind: MemoryKind<M::MemoryKinds>,
    ) -> Pointer {
        let extra = AllocationExtra::memory_allocated(size, &self.extra);
        Pointer::from(self.allocate_with(Allocation::undef(size, align, extra), kind))
    }

    pub fn reallocate(
        &mut self,
        ptr: Pointer<M::PointerTag>,
        old_size: Size,
        old_align: Align,
        new_size: Size,
        new_align: Align,
        kind: MemoryKind<M::MemoryKinds>,
    ) -> EvalResult<'tcx, Pointer> {
        if ptr.offset.bytes() != 0 {
            return err!(ReallocateNonBasePtr);
        }

        // For simplicities' sake, we implement reallocate as "alloc, copy, dealloc".
        // This happens so rarely, the perf advantage is outweighed by the maintenance cost.
        let new_ptr = self.allocate(new_size, new_align, kind);
        self.copy(
            ptr.into(),
            old_align,
            new_ptr.with_default_tag().into(),
            new_align,
            old_size.min(new_size),
            /*nonoverlapping*/ true,
        )?;
        self.deallocate(ptr, Some((old_size, old_align)), kind)?;

        Ok(new_ptr)
    }

    /// Deallocate a local, or do nothing if that local has been made into a static
    pub fn deallocate_local(&mut self, ptr: Pointer<M::PointerTag>) -> EvalResult<'tcx> {
        // The allocation might be already removed by static interning.
        // This can only really happen in the CTFE instance, not in miri.
        if self.alloc_map.contains_key(&ptr.alloc_id) {
            self.deallocate(ptr, None, MemoryKind::Stack)
        } else {
            Ok(())
        }
    }

    pub fn deallocate(
        &mut self,
        ptr: Pointer<M::PointerTag>,
        size_and_align: Option<(Size, Align)>,
        kind: MemoryKind<M::MemoryKinds>,
    ) -> EvalResult<'tcx> {
        trace!("deallocating: {}", ptr.alloc_id);

        if ptr.offset.bytes() != 0 {
            return err!(DeallocateNonBasePtr);
        }

        let (alloc_kind, mut alloc) = match self.alloc_map.remove(&ptr.alloc_id) {
            Some(alloc) => alloc,
            None => {
                // Deallocating static memory -- always an error
                return match self.tcx.alloc_map.lock().get(ptr.alloc_id) {
                    Some(AllocKind::Function(..)) => err!(DeallocatedWrongMemoryKind(
                        "function".to_string(),
                        format!("{:?}", kind),
                    )),
                    Some(AllocKind::Static(..)) |
                    Some(AllocKind::Memory(..)) => err!(DeallocatedWrongMemoryKind(
                        "static".to_string(),
                        format!("{:?}", kind),
                    )),
                    None => err!(DoubleFree)
                }
            }
        };

        if alloc_kind != kind {
            return err!(DeallocatedWrongMemoryKind(
                format!("{:?}", alloc_kind),
                format!("{:?}", kind),
            ));
        }
        if let Some((size, align)) = size_and_align {
            if size.bytes() != alloc.bytes.len() as u64 || align != alloc.align {
                let bytes = Size::from_bytes(alloc.bytes.len() as u64);
                return err!(IncorrectAllocationInformation(size,
                                                           bytes,
                                                           align,
                                                           alloc.align));
            }
        }

        // Let the machine take some extra action
        let size = Size::from_bytes(alloc.bytes.len() as u64);
        AllocationExtra::memory_deallocated(&mut alloc, ptr, size)?;

        // Don't forget to remember size and align of this now-dead allocation
        let old = self.dead_alloc_map.insert(
            ptr.alloc_id,
            (Size::from_bytes(alloc.bytes.len() as u64), alloc.align)
        );
        if old.is_some() {
            bug!("Nothing can be deallocated twice");
        }

        Ok(())
    }

    /// Checks that the pointer is aligned AND non-NULL. This supports ZSTs in two ways:
    /// You can pass a scalar, and a `Pointer` does not have to actually still be allocated.
    pub fn check_align(
        &self,
        ptr: Scalar<M::PointerTag>,
        required_align: Align
    ) -> EvalResult<'tcx> {
        // Check non-NULL/Undef, extract offset
        let (offset, alloc_align) = match ptr {
            Scalar::Ptr(ptr) => {
                // check this is not NULL -- which we can ensure only if this is in-bounds
                // of some (potentially dead) allocation.
                let align = self.check_bounds_ptr(ptr, CheckInAllocMsg::CheckAlign)?;
                (ptr.offset.bytes(), align)
            }
            Scalar::Bits { bits, size } => {
                assert_eq!(size as u64, self.pointer_size().bytes());
                assert!(bits < (1u128 << self.pointer_size().bits()));
                // check this is not NULL
                if bits == 0 {
                    return err!(InvalidNullPointerUsage);
                }
                // the "base address" is 0 and hence always aligned
                (bits as u64, required_align)
            }
        };
        // Check alignment
        if alloc_align.bytes() < required_align.bytes() {
            return err!(AlignmentCheckFailed {
                has: alloc_align,
                required: required_align,
            });
        }
        if offset % required_align.bytes() == 0 {
            Ok(())
        } else {
            let has = offset % required_align.bytes();
            err!(AlignmentCheckFailed {
                has: Align::from_bytes(has).unwrap(),
                required: required_align,
            })
        }
    }

    /// Checks if the pointer is "in-bounds". Notice that a pointer pointing at the end
    /// of an allocation (i.e., at the first *inaccessible* location) *is* considered
    /// in-bounds!  This follows C's/LLVM's rules.
    /// If you want to check bounds before doing a memory access, better first obtain
    /// an `Allocation` and call `check_bounds`.
    pub fn check_bounds_ptr(
        &self,
        ptr: Pointer<M::PointerTag>,
        msg: CheckInAllocMsg,
    ) -> EvalResult<'tcx, Align> {
        let (allocation_size, align) = self.get_size_and_align(ptr.alloc_id, msg)?;
        ptr.check_in_alloc(allocation_size, msg)?;
        Ok(align)
    }
}

/// Allocation accessors
impl<'a, 'mir, 'tcx, M: Machine<'a, 'mir, 'tcx>> Memory<'a, 'mir, 'tcx, M> {
    /// Helper function to obtain the global (tcx) allocation for a static.
    /// This attempts to return a reference to an existing allocation if
    /// one can be found in `tcx`. That, however, is only possible if `tcx` and
    /// this machine use the same pointer tag, so it is indirected through
    /// `M::static_with_default_tag`.
    fn get_static_alloc(
        id: AllocId,
        tcx: TyCtxtAt<'a, 'tcx, 'tcx>,
        memory_extra: &M::MemoryExtra,
    ) -> EvalResult<'tcx, Cow<'tcx, Allocation<M::PointerTag, M::AllocExtra>>> {
        let alloc = tcx.alloc_map.lock().get(id);
        let def_id = match alloc {
            Some(AllocKind::Memory(mem)) => {
                // We got tcx memory. Let the machine figure out whether and how to
                // turn that into memory with the right pointer tag.
                return Ok(M::adjust_static_allocation(mem, memory_extra))
            }
            Some(AllocKind::Function(..)) => {
                return err!(DerefFunctionPointer)
            }
            Some(AllocKind::Static(did)) => {
                did
            }
            None =>
                return err!(DanglingPointerDeref),
        };
        // We got a "lazy" static that has not been computed yet, do some work
        trace!("static_alloc: Need to compute {:?}", def_id);
        if tcx.is_foreign_item(def_id) {
            return M::find_foreign_static(def_id, tcx, memory_extra);
        }
        let instance = Instance::mono(tcx.tcx, def_id);
        let gid = GlobalId {
            instance,
            promoted: None,
        };
        // use the raw query here to break validation cycles. Later uses of the static will call the
        // full query anyway
        tcx.const_eval_raw(ty::ParamEnv::reveal_all().and(gid)).map_err(|err| {
            // no need to report anything, the const_eval call takes care of that for statics
            assert!(tcx.is_static(def_id).is_some());
            match err {
                ErrorHandled::Reported => InterpError::ReferencedConstant.into(),
                ErrorHandled::TooGeneric => InterpError::TooGeneric.into(),
            }
        }).map(|raw_const| {
            let allocation = tcx.alloc_map.lock().unwrap_memory(raw_const.alloc_id);
            // We got tcx memory. Let the machine figure out whether and how to
            // turn that into memory with the right pointer tag.
            M::adjust_static_allocation(allocation, memory_extra)
        })
    }

    pub fn get(&self, id: AllocId) -> EvalResult<'tcx, &Allocation<M::PointerTag, M::AllocExtra>> {
        // The error type of the inner closure here is somewhat funny.  We have two
        // ways of "erroring": An actual error, or because we got a reference from
        // `get_static_alloc` that we can actually use directly without inserting anything anywhere.
        // So the error type is `EvalResult<'tcx, &Allocation<M::PointerTag>>`.
        let a = self.alloc_map.get_or(id, || {
            let alloc = Self::get_static_alloc(id, self.tcx, &self.extra).map_err(Err)?;
            match alloc {
                Cow::Borrowed(alloc) => {
                    // We got a ref, cheaply return that as an "error" so that the
                    // map does not get mutated.
                    Err(Ok(alloc))
                }
                Cow::Owned(alloc) => {
                    // Need to put it into the map and return a ref to that
                    let kind = M::STATIC_KIND.expect(
                        "I got an owned allocation that I have to copy but the machine does \
                            not expect that to happen"
                    );
                    Ok((MemoryKind::Machine(kind), alloc))
                }
            }
        });
        // Now unpack that funny error type
        match a {
            Ok(a) => Ok(&a.1),
            Err(a) => a
        }
    }

    pub fn get_mut(
        &mut self,
        id: AllocId,
    ) -> EvalResult<'tcx, &mut Allocation<M::PointerTag, M::AllocExtra>> {
        let tcx = self.tcx;
        let memory_extra = &self.extra;
        let a = self.alloc_map.get_mut_or(id, || {
            // Need to make a copy, even if `get_static_alloc` is able
            // to give us a cheap reference.
            let alloc = Self::get_static_alloc(id, tcx, memory_extra)?;
            if alloc.mutability == Mutability::Immutable {
                return err!(ModifiedConstantMemory);
            }
            match M::STATIC_KIND {
                Some(kind) => Ok((MemoryKind::Machine(kind), alloc.into_owned())),
                None => err!(ModifiedStatic),
            }
        });
        // Unpack the error type manually because type inference doesn't
        // work otherwise (and we cannot help it because `impl Trait`)
        match a {
            Err(e) => Err(e),
            Ok(a) => {
                let a = &mut a.1;
                if a.mutability == Mutability::Immutable {
                    return err!(ModifiedConstantMemory);
                }
                Ok(a)
            }
        }
    }

    /// Obtain the size and alignment of an allocation, even if that allocation has been deallocated
    ///
    /// If `liveness` is `InboundsCheck::Dead`, this function always returns `Ok`
    pub fn get_size_and_align(
        &self,
        id: AllocId,
        msg: CheckInAllocMsg,
    ) -> EvalResult<'static, (Size, Align)> {
        if let Ok(alloc) = self.get(id) {
            return Ok((Size::from_bytes(alloc.bytes.len() as u64), alloc.align));
        }
        // Could also be a fn ptr or extern static
        match self.tcx.alloc_map.lock().get(id) {
            Some(AllocKind::Function(..)) => Ok((Size::ZERO, Align::from_bytes(1).unwrap())),
            Some(AllocKind::Static(did)) => {
                // The only way `get` couldn't have worked here is if this is an extern static
                assert!(self.tcx.is_foreign_item(did));
                // Use size and align of the type
                let ty = self.tcx.type_of(did);
                let layout = self.tcx.layout_of(ParamEnv::empty().and(ty)).unwrap();
                Ok((layout.size, layout.align.abi))
            }
            _ => match msg {
                CheckInAllocMsg::CheckAlign | CheckInAllocMsg::ReadDiscriminant => {
                    // Must be a deallocated pointer
                    Ok(*self.dead_alloc_map.get(&id).expect(
                        "allocation missing in dead_alloc_map"
                    ))
                },
                _ => err!(DanglingPointerDeref),
            },
        }
    }

    pub fn get_fn(&self, ptr: Pointer<M::PointerTag>) -> EvalResult<'tcx, Instance<'tcx>> {
        if ptr.offset.bytes() != 0 {
            return err!(InvalidFunctionPointer);
        }
        trace!("reading fn ptr: {}", ptr.alloc_id);
        match self.tcx.alloc_map.lock().get(ptr.alloc_id) {
            Some(AllocKind::Function(instance)) => Ok(instance),
            _ => Err(InterpError::ExecuteMemory.into()),
        }
    }

    pub fn mark_immutable(&mut self, id: AllocId) -> EvalResult<'tcx> {
        self.get_mut(id)?.mutability = Mutability::Immutable;
        Ok(())
    }

    /// For debugging, print an allocation and all allocations it points to, recursively.
    pub fn dump_alloc(&self, id: AllocId) {
        self.dump_allocs(vec![id]);
    }

    fn dump_alloc_helper<Tag, Extra>(
        &self,
        allocs_seen: &mut FxHashSet<AllocId>,
        allocs_to_print: &mut VecDeque<AllocId>,
        mut msg: String,
        alloc: &Allocation<Tag, Extra>,
        extra: String,
    ) {
        use std::fmt::Write;

        let prefix_len = msg.len();
        let mut relocations = vec![];

        for i in 0..(alloc.bytes.len() as u64) {
            let i = Size::from_bytes(i);
            if let Some(&(_, target_id)) = alloc.relocations.get(&i) {
                if allocs_seen.insert(target_id) {
                    allocs_to_print.push_back(target_id);
                }
                relocations.push((i, target_id));
            }
            if alloc.undef_mask.is_range_defined(i, i + Size::from_bytes(1)).is_ok() {
                // this `as usize` is fine, since `i` came from a `usize`
                write!(msg, "{:02x} ", alloc.bytes[i.bytes() as usize]).unwrap();
            } else {
                msg.push_str("__ ");
            }
        }

        trace!(
            "{}({} bytes, alignment {}){}",
            msg,
            alloc.bytes.len(),
            alloc.align.bytes(),
            extra
        );

        if !relocations.is_empty() {
            msg.clear();
            write!(msg, "{:1$}", "", prefix_len).unwrap(); // Print spaces.
            let mut pos = Size::ZERO;
            let relocation_width = (self.pointer_size().bytes() - 1) * 3;
            for (i, target_id) in relocations {
                // this `as usize` is fine, since we can't print more chars than `usize::MAX`
                write!(msg, "{:1$}", "", ((i - pos) * 3).bytes() as usize).unwrap();
                let target = format!("({})", target_id);
                // this `as usize` is fine, since we can't print more chars than `usize::MAX`
                write!(msg, "└{0:─^1$}┘ ", target, relocation_width as usize).unwrap();
                pos = i + self.pointer_size();
            }
            trace!("{}", msg);
        }
    }

    /// For debugging, print a list of allocations and all allocations they point to, recursively.
    pub fn dump_allocs(&self, mut allocs: Vec<AllocId>) {
        if !log_enabled!(::log::Level::Trace) {
            return;
        }
        allocs.sort();
        allocs.dedup();
        let mut allocs_to_print = VecDeque::from(allocs);
        let mut allocs_seen = FxHashSet::default();

        while let Some(id) = allocs_to_print.pop_front() {
            let msg = format!("Alloc {:<5} ", format!("{}:", id));

            // normal alloc?
            match self.alloc_map.get_or(id, || Err(())) {
                Ok((kind, alloc)) => {
                    let extra = match kind {
                        MemoryKind::Stack => " (stack)".to_owned(),
                        MemoryKind::Vtable => " (vtable)".to_owned(),
                        MemoryKind::Machine(m) => format!(" ({:?})", m),
                    };
                    self.dump_alloc_helper(
                        &mut allocs_seen, &mut allocs_to_print,
                        msg, alloc, extra
                    );
                },
                Err(()) => {
                    // static alloc?
                    match self.tcx.alloc_map.lock().get(id) {
                        Some(AllocKind::Memory(alloc)) => {
                            self.dump_alloc_helper(
                                &mut allocs_seen, &mut allocs_to_print,
                                msg, alloc, " (immutable)".to_owned()
                            );
                        }
                        Some(AllocKind::Function(func)) => {
                            trace!("{} {}", msg, func);
                        }
                        Some(AllocKind::Static(did)) => {
                            trace!("{} {:?}", msg, did);
                        }
                        None => {
                            trace!("{} (deallocated)", msg);
                        }
                    }
                },
            };

        }
    }

    pub fn leak_report(&self) -> usize {
        trace!("### LEAK REPORT ###");
        let leaks: Vec<_> = self.alloc_map.filter_map_collect(|&id, &(kind, _)| {
            if kind.may_leak() { None } else { Some(id) }
        });
        let n = leaks.len();
        self.dump_allocs(leaks);
        n
    }

    /// This is used by [priroda](https://github.com/oli-obk/priroda)
    pub fn alloc_map(&self) -> &M::MemoryMap {
        &self.alloc_map
    }
}

/// Byte Accessors
impl<'a, 'mir, 'tcx, M: Machine<'a, 'mir, 'tcx>> Memory<'a, 'mir, 'tcx, M> {
    pub fn read_bytes(
        &self,
        ptr: Scalar<M::PointerTag>,
        size: Size,
    ) -> EvalResult<'tcx, &[u8]> {
        if size.bytes() == 0 {
            Ok(&[])
        } else {
            let ptr = ptr.to_ptr()?;
            self.get(ptr.alloc_id)?.get_bytes(self, ptr, size, CheckInAllocMsg::ReadBytes)
        }
    }
}

/// Interning (for CTFE)
impl<'a, 'mir, 'tcx, M> Memory<'a, 'mir, 'tcx, M>
where
    M: Machine<'a, 'mir, 'tcx, PointerTag=(), AllocExtra=(), MemoryExtra=()>,
    // FIXME: Working around https://github.com/rust-lang/rust/issues/24159
    M::MemoryMap: AllocMap<AllocId, (MemoryKind<M::MemoryKinds>, Allocation)>,
{
    /// mark an allocation as static and initialized, either mutable or not
    pub fn intern_static(
        &mut self,
        alloc_id: AllocId,
        mutability: Mutability,
    ) -> EvalResult<'tcx> {
        trace!(
            "mark_static_initialized {:?}, mutability: {:?}",
            alloc_id,
            mutability
        );
        // remove allocation
        let (kind, mut alloc) = self.alloc_map.remove(&alloc_id).unwrap();
        match kind {
            MemoryKind::Machine(_) => bug!("Static cannot refer to machine memory"),
            MemoryKind::Stack | MemoryKind::Vtable => {},
        }
        // ensure llvm knows not to put this into immutable memory
        alloc.mutability = mutability;
        let alloc = self.tcx.intern_const_alloc(alloc);
        self.tcx.alloc_map.lock().set_alloc_id_memory(alloc_id, alloc);
        // recurse into inner allocations
        for &(_, alloc) in alloc.relocations.values() {
            // FIXME: Reusing the mutability here is likely incorrect.  It is originally
            // determined via `is_freeze`, and data is considered frozen if there is no
            // `UnsafeCell` *immediately* in that data -- however, this search stops
            // at references.  So whenever we follow a reference, we should likely
            // assume immutability -- and we should make sure that the compiler
            // does not permit code that would break this!
            if self.alloc_map.contains_key(&alloc) {
                // Not yet interned, so proceed recursively
                self.intern_static(alloc, mutability)?;
            } else if self.dead_alloc_map.contains_key(&alloc) {
                // dangling pointer
                return err!(ValidationFailure(
                    "encountered dangling pointer in final constant".into(),
                ))
            }
        }
        Ok(())
    }
}

/// Reading and writing.
impl<'a, 'mir, 'tcx, M: Machine<'a, 'mir, 'tcx>> Memory<'a, 'mir, 'tcx, M> {
    pub fn copy(
        &mut self,
        src: Scalar<M::PointerTag>,
        src_align: Align,
        dest: Scalar<M::PointerTag>,
        dest_align: Align,
        size: Size,
        nonoverlapping: bool,
    ) -> EvalResult<'tcx> {
        self.copy_repeatedly(src, src_align, dest, dest_align, size, 1, nonoverlapping)
    }

    pub fn copy_repeatedly(
        &mut self,
        src: Scalar<M::PointerTag>,
        src_align: Align,
        dest: Scalar<M::PointerTag>,
        dest_align: Align,
        size: Size,
        length: u64,
        nonoverlapping: bool,
    ) -> EvalResult<'tcx> {
        self.check_align(src, src_align)?;
        self.check_align(dest, dest_align)?;
        if size.bytes() == 0 {
            // Nothing to do for ZST, other than checking alignment and
            // non-NULLness which already happened.
            return Ok(());
        }
        let src = src.to_ptr()?;
        let dest = dest.to_ptr()?;

        // first copy the relocations to a temporary buffer, because
        // `get_bytes_mut` will clear the relocations, which is correct,
        // since we don't want to keep any relocations at the target.
        // (`get_bytes_with_undef_and_ptr` below checks that there are no
        // relocations overlapping the edges; those would not be handled correctly).
        let relocations = {
            let relocations = self.get(src.alloc_id)?.relocations(self, src, size);
            if relocations.is_empty() {
                // nothing to copy, ignore even the `length` loop
                Vec::new()
            } else {
                let mut new_relocations = Vec::with_capacity(relocations.len() * (length as usize));
                for i in 0..length {
                    new_relocations.extend(
                        relocations
                        .iter()
                        .map(|&(offset, reloc)| {
                            // compute offset for current repetition
                            let dest_offset = dest.offset + (i * size);
                            (
                                // shift offsets from source allocation to destination allocation
                                offset + dest_offset - src.offset,
                                reloc,
                            )
                        })
                    );
                }

                new_relocations
            }
        };

        let tcx = self.tcx.tcx;

        // This checks relocation edges on the src.
        let src_bytes = self.get(src.alloc_id)?
            .get_bytes_with_undef_and_ptr(&tcx, src, size, CheckInAllocMsg::CopyRepeatedly)?
            .as_ptr();
        let dest_bytes = self.get_mut(dest.alloc_id)?
            .get_bytes_mut(&tcx, dest, size * length, CheckInAllocMsg::CopyRepeatedly)?
            .as_mut_ptr();

        // SAFE: The above indexing would have panicked if there weren't at least `size` bytes
        // behind `src` and `dest`. Also, we use the overlapping-safe `ptr::copy` if `src` and
        // `dest` could possibly overlap.
        // The pointers above remain valid even if the `HashMap` table is moved around because they
        // point into the `Vec` storing the bytes.
        unsafe {
            assert_eq!(size.bytes() as usize as u64, size.bytes());
            if src.alloc_id == dest.alloc_id {
                if nonoverlapping {
                    if (src.offset <= dest.offset && src.offset + size > dest.offset) ||
                        (dest.offset <= src.offset && dest.offset + size > src.offset)
                    {
                        return err!(Intrinsic(
                            "copy_nonoverlapping called on overlapping ranges".to_string(),
                        ));
                    }
                }

                for i in 0..length {
                    ptr::copy(src_bytes,
                              dest_bytes.offset((size.bytes() * i) as isize),
                              size.bytes() as usize);
                }
            } else {
                for i in 0..length {
                    ptr::copy_nonoverlapping(src_bytes,
                                             dest_bytes.offset((size.bytes() * i) as isize),
                                             size.bytes() as usize);
                }
            }
        }

        // copy definedness to the destination
        self.copy_undef_mask(src, dest, size, length)?;
        // copy the relocations to the destination
        self.get_mut(dest.alloc_id)?.relocations.insert_presorted(relocations);

        Ok(())
    }
}

/// Undefined bytes
impl<'a, 'mir, 'tcx, M: Machine<'a, 'mir, 'tcx>> Memory<'a, 'mir, 'tcx, M> {
    // FIXME: Add a fast version for the common, nonoverlapping case
    fn copy_undef_mask(
        &mut self,
        src: Pointer<M::PointerTag>,
        dest: Pointer<M::PointerTag>,
        size: Size,
        repeat: u64,
    ) -> EvalResult<'tcx> {
        // The bits have to be saved locally before writing to dest in case src and dest overlap.
        assert_eq!(size.bytes() as usize as u64, size.bytes());

        let undef_mask = &self.get(src.alloc_id)?.undef_mask;

        // Since we are copying `size` bytes from `src` to `dest + i * size` (`for i in 0..repeat`),
        // a naive undef mask copying algorithm would repeatedly have to read the undef mask from
        // the source and write it to the destination. Even if we optimized the memory accesses,
        // we'd be doing all of this `repeat` times.
        // Therefor we precompute a compressed version of the undef mask of the source value and
        // then write it back `repeat` times without computing any more information from the source.

        // a precomputed cache for ranges of defined/undefined bits
        // 0000010010001110 will become
        // [5, 1, 2, 1, 3, 3, 1]
        // where each element toggles the state
        let mut ranges = smallvec::SmallVec::<[u64; 1]>::new();
        let first = undef_mask.get(src.offset);
        let mut cur_len = 1;
        let mut cur = first;
        for i in 1..size.bytes() {
            // FIXME: optimize to bitshift the current undef block's bits and read the top bit
            if undef_mask.get(src.offset + Size::from_bytes(i)) == cur {
                cur_len += 1;
            } else {
                ranges.push(cur_len);
                cur_len = 1;
                cur = !cur;
            }
        }

        // now fill in all the data
        let dest_allocation = self.get_mut(dest.alloc_id)?;
        // an optimization where we can just overwrite an entire range of definedness bits if
        // they are going to be uniformly `1` or `0`.
        if ranges.is_empty() {
            dest_allocation.undef_mask.set_range_inbounds(
                dest.offset,
                dest.offset + size * repeat,
                first,
            );
            return Ok(())
        }

        // remember to fill in the trailing bits
        ranges.push(cur_len);

        for mut j in 0..repeat {
            j *= size.bytes();
            j += dest.offset.bytes();
            let mut cur = first;
            for range in &ranges {
                let old_j = j;
                j += range;
                dest_allocation.undef_mask.set_range_inbounds(
                    Size::from_bytes(old_j),
                    Size::from_bytes(j),
                    cur,
                );
                cur = !cur;
            }
        }
        Ok(())
    }
}<|MERGE_RESOLUTION|>--- conflicted
+++ resolved
@@ -19,13 +19,8 @@
 
 use super::{
     Pointer, AllocId, Allocation, GlobalId, AllocationExtra,
-<<<<<<< HEAD
-    EvalResult, Scalar, EvalErrorKind, AllocKind, PointerArithmetic,
+    EvalResult, Scalar, InterpError, AllocKind, PointerArithmetic,
     Machine, AllocMap, MayLeak, ErrorHandled, CheckInAllocMsg,
-=======
-    EvalResult, Scalar, InterpError, AllocKind, PointerArithmetic,
-    Machine, AllocMap, MayLeak, ErrorHandled, InboundsCheck,
->>>>>>> e008e4fd
 };
 
 #[derive(Debug, PartialEq, Eq, Copy, Clone, Hash)]
