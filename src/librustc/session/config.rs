--- conflicted
+++ resolved
@@ -1027,17 +1027,14 @@
         "add a source pattern to the file path remapping config"),
     remap_path_prefix_to: Vec<String> = (vec![], parse_string_push, [TRACKED],
         "add a mapping target to the file path remapping config"),
-<<<<<<< HEAD
     force_unstable_if_unmarked: bool = (false, parse_bool, [TRACKED],
         "force all crates to be `rustc_private` unstable"),
     pre_link_arg: Vec<String> = (vec![], parse_string_push, [UNTRACKED],
         "a single extra argument to prepend the linker invocation (can be used several times)"),
     pre_link_args: Option<Vec<String>> = (None, parse_opt_list, [UNTRACKED],
         "extra arguments to prepend to the linker invocation (space separated)"),
-=======
     profile: bool = (false, parse_bool, [TRACKED],
                      "insert profiling code"),
->>>>>>> 42754ce7
 }
 
 pub fn default_lib_output() -> CrateType {
