% Ownership

This guide is one of three presenting Rust’s ownership system. This is one of
Rust’s most unique and compelling features, with which Rust developers should
become quite acquainted. Ownership is how Rust achieves its largest goal,
memory safety. There are a few distinct concepts, each with its own
chapter:

* ownership, which you’re reading now
* [borrowing][borrowing], and their associated feature ‘references’
* [lifetimes][lifetimes], an advanced concept of borrowing

These three chapters are related, and in order. You’ll need all three to fully
understand the ownership system.

[borrowing]: references-and-borrowing.html
[lifetimes]: lifetimes.html

# Meta

Before we get to the details, two important notes about the ownership system.

Rust has a focus on safety and speed. It accomplishes these goals through many
‘zero-cost abstractions’, which means that in Rust, abstractions cost as little
as possible in order to make them work. The ownership system is a prime example
of a zero-cost abstraction. All of the analysis we’ll talk about in this guide
is _done at compile time_. You do not pay any run-time cost for any of these
features.

However, this system does have a certain cost: learning curve. Many new users
to Rust experience something we like to call ‘fighting with the borrow
checker’, where the Rust compiler refuses to compile a program that the author
thinks is valid. This often happens because the programmer’s mental model of
how ownership should work doesn’t match the actual rules that Rust implements.
You probably will experience similar things at first. There is good news,
however: more experienced Rust developers report that once they work with the
rules of the ownership system for a period of time, they fight the borrow
checker less and less.

With that in mind, let’s learn about ownership.

# Ownership

[Variable bindings][bindings] have a property in Rust: they ‘have ownership’
of what they’re bound to. This means that when a binding goes out of scope, the
resource that they’re bound to are freed. For example:

```rust
fn foo() {
    let v = vec![1, 2, 3];
}
```

When `v` comes into scope, a new [`Vec<T>`][vect] is created. In this case, the
vector also allocates space on [the heap][heap], for the three elements. When
`v` goes out of scope at the end of `foo()`, Rust will clean up everything
related to the vector, even the heap-allocated memory. This happens
deterministically, at the end of the scope.

[vect]: ../std/vec/struct.Vec.html
[heap]: the-stack-and-the-heap.html
[bindings]: variable-bindings.html

# Move semantics

There’s some more subtlety here, though: Rust ensures that there is _exactly
one_ binding to any given resource. For example, if we have a vector, we can
assign it to another binding:

```rust
let v = vec![1, 2, 3];

let v2 = v;
```

But, if we try to use `v` afterwards, we get an error:

```rust,ignore
let v = vec![1, 2, 3];

let v2 = v;

println!("v[0] is: {}", v[0]);
```

It looks like this:

```text
error: use of moved value: `v`
println!("v[0] is: {}", v[0]);
                        ^
```

A similar thing happens if we define a function which takes ownership, and
try to use something after we’ve passed it as an argument:

```rust,ignore
fn take(v: Vec<i32>) {
    // what happens here isn’t important.
}

let v = vec![1, 2, 3];

take(v);

println!("v[0] is: {}", v[0]);
```

<<<<<<< HEAD
Same error: ‘use of moved value’. When we transfer ownership to something else,
we say that we’ve ‘moved’ the thing we refer to. You don’t need any sort of
special annotation here, it’s the default thing that Rust does.
=======
Same error: “use of moved value.” When we transfer ownership to something else,
we say that we’ve ‘moved’ the thing we refer to. You don’t need some sort of
special annotation here; it’s the default thing that Rust does.
>>>>>>> a22b3270

## The details

The reason that we cannot use a binding after we’ve moved it is subtle, but
important. When we write code like this:

```rust
let v = vec![1, 2, 3];

let v2 = v;
```

The first line allocates memory for the vector object, `v`, and for the data it
contains. The vector object is stored on the [stack][sh] and contains a pointer
to the content (`[1, 2, 3]`) stored on the [heap][sh]. When we move `v` to `v2`,
it creates a copy of that pointer, for `v2`. Which means that there would be two
pointers to the content of the vector on the heap. It would violate Rust’s
safety guarantees by introducing a data race. Therefore, Rust forbids using `v`
after we’ve done the move.

[sh]: the-stack-and-the-heap.html

It’s also important to note that optimizations may remove the actual copy of
the bytes on the stack, depending on circumstances. So it may not be as
inefficient as it initially seems.

## `Copy` types

We’ve established that when ownership is transferred to another binding, you
cannot use the original binding. However, there’s a [trait][traits] that changes this
behavior, and it’s called `Copy`. We haven’t discussed traits yet, but for now,
you can think of them as an annotation to a particular type that adds extra
behavior. For example:

```rust
let v = 1;

let v2 = v;

println!("v is: {}", v);
```

In this case, `v` is an `i32`, which implements the `Copy` trait. This means
that, just like a move, when we assign `v` to `v2`, a copy of the data is made.
But, unlike a move, we can still use `v` afterward. This is because an `i32`
has no pointers to data somewhere else, copying it is a full copy.

We will discuss how to make your own types `Copy` in the [traits][traits]
section.

[traits]: traits.html

# More than ownership

Of course, if we had to hand ownership back with every function we wrote:

```rust
fn foo(v: Vec<i32>) -> Vec<i32> {
    // do stuff with v

    // hand back ownership
    v
}
```

This would get very tedious. It gets worse the more things we want to take ownership of:

```rust
fn foo(v1: Vec<i32>, v2: Vec<i32>) -> (Vec<i32>, Vec<i32>, i32) {
    // do stuff with v1 and v2

    // hand back ownership, and the result of our function
    (v1, v2, 42)
}

let v1 = vec![1, 2, 3];
let v2 = vec![1, 2, 3];

let (v1, v2, answer) = foo(v1, v2);
```

Ugh! The return type, return line, and calling the function gets way more
complicated.

Luckily, Rust offers a feature, borrowing, which helps us solve this problem.
It’s the topic of the next section!










<|MERGE_RESOLUTION|>--- conflicted
+++ resolved
@@ -106,15 +106,9 @@
 println!("v[0] is: {}", v[0]);
 ```
 
-<<<<<<< HEAD
 Same error: ‘use of moved value’. When we transfer ownership to something else,
-we say that we’ve ‘moved’ the thing we refer to. You don’t need any sort of
+we say that we’ve ‘moved’ the thing we refer to. You don’t need some sort of
 special annotation here, it’s the default thing that Rust does.
-=======
-Same error: “use of moved value.” When we transfer ownership to something else,
-we say that we’ve ‘moved’ the thing we refer to. You don’t need some sort of
-special annotation here; it’s the default thing that Rust does.
->>>>>>> a22b3270
 
 ## The details
 
